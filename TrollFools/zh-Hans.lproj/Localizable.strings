--- conflicted
+++ resolved
@@ -128,7 +128,12 @@
 "TrollStore Applications" = "巨魔商店应用";
 
 /* No comment provided by engineer. */
-<<<<<<< HEAD
+"Unlock Version" = "解锁版本";
+
+/* No comment provided by engineer. */
+"Use Weak Reference" = "创建弱引用";
+
+/* No comment provided by engineer. */
 "User Applications" = "用户应用";
 
 /* No comment provided by engineer. */
@@ -145,15 +150,6 @@
 
 /* No comment provided by engineer. */
 "Switch to Official Icon" = "切换到官方图标";
-=======
-"Unlock Version" = "解锁版本";
 
 /* No comment provided by engineer. */
-"Use Weak Reference" = "创建弱引用";
-
-/* No comment provided by engineer. */
-"User Applications" = "用户应用";
-
-/* No comment provided by engineer. */
-"You need to rebuild the icon cache in TrollStore to apply changes." = "你需要在 TrollStore 中重建图标缓存以应用更改。";
->>>>>>> 4d244d3c
+"You need to rebuild the icon cache in TrollStore to apply changes." = "你需要在 TrollStore 中重建图标缓存以应用更改。";